import warnings
from threading import Thread

import gradio as gr

try:
    import ollama
except ModuleNotFoundError as _:
    warnings.warn("couldn't import ollama")
    ollama = None

from transformers import (
    PreTrainedModel,
    PreTrainedTokenizer,
    TextIteratorStreamer,
    GenerationConfig,
    AutoTokenizer
)
from ..prompt_templates import PromptTemplates
from ..agents.chat import ChatAgent

try:
    import torch
except ModuleNotFoundError as _:
    warnings.warn("couldn't import torch")
    torch = None
from .configuration import EngineGenerationConfig

try:
    from ..llama_cpp import LlamaCPParams, LlamaCPPGenerationConfig, InferenceSession

    llama_cpp_available = True
except ModuleNotFoundError as _:
    warnings.warn("couldn't import llama_cpp_python")
    LlamaCPParams = None
    LlamaCPPGenerationConfig = None
    InferenceSession = None
    llama_cpp_available = None

from typing import List, Optional, Literal

if torch is None and ollama is None and llama_cpp_available is None:
    raise ModuleNotFoundError(
        "`AgentX` uses three different backend (pytorch, ollama and llama_cpp) and seems like none of them are"
        " available. Please install at least one of them."
    )

CHAT_MODE = [
    "Instruction",
    "Chat"
]

js = """function () {
  gradioURL = window.location.href
  if (!gradioURL.endsWith("?__theme=dark")) {
    window.location.replace(gradioURL + "?__theme=dark");
  }
}"""


class ServeEngine:
    index: Optional["faiss.IndexFlatL2"] = None  # type:ignore
    embedding: Optional["SentenceTransformer"] = None  # type:ignore
    snippets: Optional[list[str]] = None
    retrieval_augmented_generation_top_k: Optional[int] = 3
    retrival_argumented_generation_threshold: Optional[float] = None

    """
    The `ServeEngine` class is a Python class that represents a user's interaction with a language
    model. It has an `__init__` method that initializes the class with an `inference_session` object,
    `max_new_tokens`, and `max-sequence-length` parameters. The `inference_session` object is used to perform
    inference with the language model. The `max_new_tokens` parameter sets the maximum number of tokens that
    can be used in a single query, and the `max-sequence-length` parameter sets the maximum length of a sentence.
    """

    def __init__(
            self,
            model: PreTrainedModel | InferenceSession | str,
            tokenizer: Optional[PreTrainedTokenizer | AutoTokenizer],
            prompt_template: Optional[PromptTemplates],
            sample_config: EngineGenerationConfig,
            backend: Literal["gguf", "torch", "ollama"],
            use_agent: bool = False
    ):

        if prompt_template is None and tokenizer is None:
            raise ValueError(
                "both `prompt_template` and `tokenizer` are None, you should at least provide one of them."
            )
        self.model = model
        self.tokenizer = tokenizer
        self.sample_config = sample_config
        self.prompt_template = prompt_template
        self.backend = backend
        self.use_agent = use_agent

    def torch_execute(
            self,
            prompt,
            max_sequence_length: int,
            max_new_tokens: int,
            temperature: float,
            top_p: float,
            top_k: int,
    ):
        assert self.backend == "torch", "Wrong backend!"
        in_ids = self.tokenizer(
            prompt,
            return_tensors="pt",
            add_special_tokens=False,
            truncation=True,
            max_length=max_sequence_length - (max_new_tokens // 2),
        ).to(self.model.device)
        inputs = dict(
            **in_ids,
            generation_config=GenerationConfig(
                top_k=top_k,
                top_p=top_p,
                max_new_tokens=max_new_tokens,
                pad_token_id=self.sample_config.pad_token_id,
                eos_token_id=self.sample_config.eos_token_id,
                do_sample=self.sample_config.do_sample,
                temperature=temperature
            ),
        )
        generated_ids = self.model.generate(**inputs)
        generated_response = self.tokenizer.decode(
            generated_ids[0], skip_special_tokens=True
        )
        return generated_response[len(self.tokenizer.decode(in_ids["input_ids"][0], skip_special_tokens=True)):]

    def torch_stream(
            self,
            prompt,
            max_sequence_length: int,
            max_new_tokens: int,
            temperature: float,
            top_p: float,
            top_k: int,
    ):
        assert self.backend == "torch", "Wrong backend!"
        streamer = TextIteratorStreamer(
            skip_prompt=True,
            tokenizer=self.tokenizer,
            skip_special_tokens=True
        )

        inputs = dict(
            **self.tokenizer(
                prompt,
                return_tensors="pt",
                add_special_tokens=False,
                max_length=max_sequence_length,
                truncation=True,
            ).to(self.model.device),
            generation_config=GenerationConfig(
                top_k=top_k,
                top_p=top_p,
                max_new_tokens=max_new_tokens,
                pad_token_id=self.sample_config.pad_token_id,
                eos_token_id=self.sample_config.eos_token_id,
                do_sample=self.sample_config.do_sample,
                temperature=temperature
            ),
            streamer=streamer,
        )
        thread = Thread(target=self.model.generate, kwargs=inputs)
        thread.start()
        for char in streamer:
            yield str(char)
        thread.join()

    def gguf_execute(
            self,
            prompt,
            max_sequence_length: int,
            max_new_tokens: int,
            temperature: float,
            top_p: float,
            top_k: int,
    ):
        assert self.backend == "gguf", "Wrong backend!"
        model: InferenceSession = self.model
        for res in model.generate(
                prompt=prompt,
                stream=False,
                temperature=temperature,
                top_k=top_k,
                top_p=top_p,
                max_new_tokens=max_new_tokens,
        ):
            return res.predictions.text

    def gguf_stream(
            self,
            prompt,
            max_sequence_length: int,
            max_new_tokens: int,
            temperature: float,
            top_p: float,
            top_k: int,
    ):
        assert self.backend == "gguf", "Wrong backend!"
        model: InferenceSession = self.model
        for res in model.generate(
                prompt=prompt,
                stream=False,
                temperature=temperature,
                top_k=top_k,
                top_p=top_p,
                max_new_tokens=max_new_tokens,
        ):
            yield str(res.predictions.text)

    def ollama_execute(
            self,
            prompt,
            max_sequence_length: int,
            max_new_tokens: int,
            temperature: float,
            top_p: float,
            top_k: int,
    ):
        assert self.backend == "ollama", "Wrong backend!"
        for res in ollama.generate(
                model=self.model,
                prompt=prompt,
                stream=False,
                options=ollama.Options(
                    top_k=top_k,
                    top_p=top_p,
                    temperature=temperature,
                    stop=self.stop_words,
                    num_ctx=max_sequence_length
                ),
        ):
            return res["response"]

    @property
    def stop_words(self):

        return [
            self.prompt_template.eos_token,
            self.prompt_template.bos_token
        ] if self.prompt_template is not None else [self.tokenizer.eos_token, self.tokenizer.bos_token]

    def ollama_stream(
            self,
            prompt,
            max_sequence_length: int,
            max_new_tokens: int,
            temperature: float,
            top_p: float,
            top_k: int,
    ):
        assert self.backend == "ollama", "Wrong backend!"
        for res in ollama.generate(
                model=self.model,
                prompt=prompt,
                stream=True,
                options=ollama.Options(
                    top_k=top_k,
                    top_p=top_p,
                    temperature=temperature,
                    stop=self.stop_words,
                    num_ctx=max_sequence_length
                ),
        ):
            yield str(res["response"])

    def execute(
            self,
            prompt,
            max_sequence_length: Optional[int] = None,
            max_new_tokens: Optional[int] = None,
            temperature: Optional[float] = None,
            top_p: Optional[float] = None,
            top_k: Optional[int] = None,
    ):
        max_sequence_length = max_sequence_length or self.sample_config.max_sequence_length

        max_new_tokens = max_new_tokens or self.sample_config.max_new_tokens
        temperature = temperature or self.sample_config.temperature

        top_p = top_p or self.sample_config.top_p
        top_k = top_k or self.sample_config.top_k
        inputs = dict(
            prompt=prompt,
            max_new_tokens=max_new_tokens,
            top_k=top_k,
            top_p=top_p,
            temperature=temperature,
            max_sequence_length=max_sequence_length
        )
        return self._get_gen_func(True)(**inputs)

    def process(
            self,
            prompt,
            max_sequence_length: Optional[int] = None,
            max_new_tokens: Optional[int] = None,
            temperature: Optional[float] = None,
            top_p: Optional[float] = None,
            top_k: Optional[int] = None,
    ):
        max_sequence_length = max_sequence_length or self.sample_config.max_sequence_length

        max_new_tokens = max_new_tokens or self.sample_config.max_new_tokens
        temperature = temperature or self.sample_config.temperature

        top_p = top_p or self.sample_config.top_p
        top_k = top_k or self.sample_config.top_k
        inputs = dict(
            prompt=prompt,
            max_new_tokens=max_new_tokens,
            top_k=top_k,
            top_p=top_p,
            temperature=temperature,
            max_sequence_length=max_sequence_length
        )
        return self._get_gen_func(False)(**inputs)

    def _get_gen_func(self, execute: bool = False):
        if execute:
            if self.backend == "torch":
                return self.torch_execute
            elif self.backend == "gguf":
                return self.gguf_execute
            elif self.backend == "ollama":
                return self.ollama_execute
            else:
                raise ValueError(f"Invalid backend type of {self.backend}")
        else:
            if self.backend == "torch":
                return self.torch_stream
            elif self.backend == "gguf":
                return self.gguf_stream
            elif self.backend == "ollama":
                return self.ollama_stream
            else:
                raise ValueError(f"Invalid backend type of {self.backend}")

    def sample(
            self,
            prompt: str,
            history: Optional[List[List[str]]] = None,
            system_prompt: str | None = None,
            mode: CHAT_MODE = CHAT_MODE[-1],
            max_sequence_length: Optional[int] = None,
            max_new_tokens: Optional[int] = None,
            temperature: Optional[float] = None,
            top_p: Optional[float] = None,
            top_k: Optional[int] = None,
            retrival_argumented_generation_threshold: float = 0.5
    ):
        """
        The sample function is the main entry point for a user to interact with the model.
        It takes in a prompt, which can be any string, and returns an iterator over
        strings that are generated by the model.
        The sample function also takes in some optional arguments:

        :param self: Refer to the current object
        :param prompt: str: Pass in the text that you want to generate a response for
        :param history: List[List[str]]: Keep track of the conversation history
        :param system_prompt: str: the model system prompt.
        :param mode: str: represent the mode that model inference be used in (e.g. chat or instruction)
        :param max_sequence_length: int: Maximum Length for model
        :param max_new_tokens: int: Limit the number of tokens in a response
        :param temperature: float: Control the randomness of the generated text
        :param top_p: float: Control the probability of sampling from the top k tokens
        :param top_k: int: Control the number of candidates that are considered for each token
        :param retrival_argumented_generation_threshold: float: Control the RAG confidence
        :return: A generator that yields the next token in the sequence
        """
        if history is None:
            history = []
        assert mode in CHAT_MODE, "Requested Mode is not in Available Modes"
        max_sequence_length = max_sequence_length or self.sample_config.max_sequence_length

        max_new_tokens = max_new_tokens or self.sample_config.max_new_tokens
        temperature = temperature or self.sample_config.temperature

        top_p = top_p or self.sample_config.top_p
        top_k = top_k or self.sample_config.top_k
        if mode == "Instruction":
            history = []
        contexts, information = self.retrieval_augmented_generation_search(
            query=prompt,
            retrival_argumented_generation_threshold=retrival_argumented_generation_threshold
        )
        conversation = []
        total_response = ""
        if self.use_agent:
            agent = ChatAgent(self, self.prompt_template, self.tokenizer)

            for perv in history:
                conversation.append(perv[0])
                conversation.append(perv[1])

            conversation.append(prompt)
            history.append([prompt, ""])

            prompt_to_model = agent.render(
                conversation=conversation,
                full_context=contexts
            )

            for char in agent.stream(
                    conversation=conversation,
                    full_context=contexts,
                    max_sequence_length=max_sequence_length,
                    temperature=temperature,
                    max_new_tokens=max_new_tokens,
                    top_k=top_k,
                    top_p=top_p
            ):
                total_response += char
                history[-1][-1] = str(total_response)
                yield "", history, information, prompt_to_model
        else:
            if system_prompt is not None and system_prompt != "":
                conversation.append({"role": "system", "content": system_prompt})
            for perv in history:
                conversation.append({"role": "user", "content": perv[0]})
                conversation.append({"role": "assistant", "content": perv[1]})

            conversation.append({"role": "user", "content": prompt})
            history.append([prompt, ""])
            if self.prompt_template is None:
<<<<<<< HEAD
                prompt = self.tokenizer.apply_chat_template(
                    conversation,
                    tokenize=False,
                    add_generation_prompt=True
                )
=======
                prompt_to_model = self.tokenizer.apply_chat_template(conversation, tokenize=False)
>>>>>>> 839fa263
            else:
                prompt_to_model = self.prompt_template.render(conversation)
            for char in self.process(
                    prompt=prompt_to_model,
                    max_sequence_length=max_sequence_length,
                    temperature=temperature,
                    max_new_tokens=max_new_tokens,
                    top_k=top_k,
                    top_p=top_p
            ):
                total_response += char
                history[-1][-1] = str(total_response)
                yield "", history, information, prompt_to_model

    def chat_interface_components(self):
        """
        The function `chat_interface_components` creates the components for a chat interface, including
        a chat history, message box, buttons for submitting, stopping, and clearing the conversation,
        and sliders for advanced options.
        """
        with gr.Column("100%"):
            gr.Markdown(
                "# <h3><center style='color:white;'>Powered by "
                "[AgentX](https://github.com/erfanzar/AgentX)</center></h3>",
            )
            history = gr.Chatbot(
                elem_id="Chat",
                label="Chat",
                container=True,
                height="68vh",
                show_copy_button=True,
                show_share_button=True
            )
            with gr.Row():
                prompt = gr.Textbox(
                    container=False,
                    placeholder="Enter Your Prompt Here.",
                    scale=4
                )
                submit = gr.Button(
                    value="Run",
                    variant="primary",
                    scale=1
                )
            with gr.Row():
                re_generate = gr.Button(
                    value="Re-Generate",
                )
                stop = gr.Button(
                    value="Stop"
                )
                clear = gr.Button(
                    value="Clear Conversation"
                )
            with gr.Accordion(open=False, label="Advanced Options"):
                system_prompt = gr.Textbox(
                    value="",
                    label="system Prompt",
                    placeholder="system Prompt",
                )

                max_sequence_length = gr.Slider(
                    value=self.sample_config.max_sequence_length,
                    maximum=10000,
                    minimum=1,
                    label="Max Sequence Length",
                    step=1
                )

                max_new_tokens = gr.Slider(
                    value=self.sample_config.max_new_tokens,
                    maximum=10000,
                    minimum=1,
                    label="Max New Tokens",
                    step=1
                )
                temperature = gr.Slider(
                    value=self.sample_config.temperature,
                    maximum=1,
                    minimum=0.1,
                    label="Temperature",
                    step=0.01
                )

                retrival_argumented_generation_threshold = gr.Slider(
                    value=0.51,
                    maximum=1,
                    minimum=0.1,
                    label="Retrieval Augmented Generation Threshold",
                    step=0.01
                )

                top_p = gr.Slider(
                    value=self.sample_config.top_p,
                    maximum=1,
                    minimum=0.1,
                    label="Top P",
                    step=0.01
                )
                top_k = gr.Slider(
                    value=self.sample_config.top_k,
                    maximum=100,
                    minimum=1,
                    label="Top K",
                    step=1
                )
                mode = gr.Dropdown(
                    choices=CHAT_MODE,
                    value=self.sample_config.mode,
                    label="Mode",
                    multiselect=False
                )
                retrieval_augmented_generation_information = gr.TextArea(
                    placeholder="Retrieval Augmented Generation Information",
                    max_lines=100,
                    label="Retrieval Augmented Generation Information"
                )
                prompt_to_model = gr.TextArea(
                    placeholder="Agent Prompt",
                    max_lines=100,
                    label="ChatAgent Prompt to Model"
                )

        inputs = [
            prompt,
            history,
            system_prompt,
            mode,
            max_sequence_length,
            max_new_tokens,
            temperature,
            top_p,
            top_k,
            retrival_argumented_generation_threshold
        ]

        clear.click(fn=lambda: [], outputs=[history])

        sub_event = submit.click(
            fn=self.sample,
            inputs=inputs,
            outputs=[
                prompt,
                history,
                retrieval_augmented_generation_information,
                prompt_to_model
            ]
        )
        re_generate_event = re_generate.click(
            fn=self._re_generate,
            inputs=inputs,
            outputs=[
                prompt,
                history,
                retrieval_augmented_generation_information,
                prompt_to_model
            ]
        )
        txt_event = prompt.submit(
            fn=self.sample,
            inputs=inputs,
            outputs=[
                prompt,
                history,
                retrieval_augmented_generation_information,
                prompt_to_model
            ]
        )

        stop.click(
            fn=None,
            inputs=None,
            outputs=None,
            cancels=[
                txt_event,
                sub_event,
                re_generate_event
            ]
        )

    def _re_generate(
            self,
            prompt,
            history,
            system_prompt,
            mode,
            max_sequence_length,
            max_new_tokens,
            temperature,
            top_p,
            top_k,
            retrival_argumented_generation_threshold
    ):

        if history is None or len(history) == 0:
            gr.Warning("There's no history for this chat to re-generate response.")
        else:
            prompt = history[-1][0]
            history = history[0:-1]

            for holder, history, information, prompt_to_model in self.sample(
                    prompt=prompt,
                    history=history,
                    system_prompt=system_prompt,
                    mode=mode,
                    max_sequence_length=max_sequence_length,
                    max_new_tokens=max_new_tokens,
                    temperature=temperature,
                    top_k=top_k,
                    top_p=top_p,
                    retrival_argumented_generation_threshold=retrival_argumented_generation_threshold
            ):
                yield holder, history, information, prompt_to_model

    def build_chat_interface(self) -> gr.Blocks:
        """
        The build function is the main entry point for your app.
        It should return a single gr.Block instance that will be displayed in the browser.

        :param self: Make the class methods work with an instance of the class
        :return: A block, which is then queued
        """
        with gr.Blocks(
                theme=gr.themes.Soft(
                    primary_hue=gr.themes.colors.orange,
                    secondary_hue=gr.themes.colors.orange,
                ),
                title="Chat",
                css="footer {visibility: hidden}"
        ) as block:
            self.chat_interface_components()
        block.queue()
        return block

    def build_inference(self) -> gr.Blocks:
        """
        The function "build_inference" returns a gr.Blocks object that contains two tabs, one for model
        interface components and one for chat interface components.
        :return: a gr.Blocks object.
        """
        with gr.Blocks(
                theme=gr.themes.Soft(
                    primary_hue=gr.themes.colors.orange,
                    secondary_hue=gr.themes.colors.orange,
                ),
                css="footer {visibility: hidden}",
                title="AgentX inference",
        ) as block:
            # with gr.Tab("Chat"):
            self.chat_interface_components()
        return block

    def add_retrieval_augmented_generation(
            self,
            index: "faiss.IndexFlatL2",  # type:ignore
            embedding: "SentenceTransformer",  # type:ignore
            snippets: list[str],
            retrieval_augmented_generation_top_k: int,
            retrival_argumented_generation_threshold: Optional[float] = None
    ):
        self.index = index
        self.embedding = embedding
        self.snippets = snippets
        self.retrieval_augmented_generation_top_k = retrieval_augmented_generation_top_k
        self.retrival_argumented_generation_threshold = retrival_argumented_generation_threshold

    @staticmethod
    def search(
            query: str,
            index: "faiss.IndexFlatL2",  # type:ignore
            embedding: "SentenceTransformer",  # type:ignore
            snippets: list,
            k: int,
    ):
        score, index = index.search(
            embedding.encode([query]),
            k=k
        )
        index = index[0].tolist()
        score = score[0].tolist()
        return [(snippets[idx], score[i]) for i, idx in enumerate(index)]

    def retrieval_augmented_generation_search(
            self,
            query: str,
            k: Optional[int] = None,
            base_question: Optional[str] = None,
            retrival_argumented_generation_threshold: Optional[float] = None,
            verbose: bool = False,
            **kwargs
    ):
        index: "faiss.IndexFlatL2" | None = self.index  # type:ignore
        embedding: "SentenceTransformer" | None = self.embedding  # type:ignore
        snippets: list[str] | None = self.snippets
        information = "Retrival Augmented Generation Search Information"
        if index is not None and embedding is not None and embedding is not None:
            contexts_and_scores = self.search(
                query=query,
                embedding=embedding,
                snippets=snippets,
                k=k or self.retrieval_augmented_generation_top_k,
                index=index
            )
            retrival_argumented_generation_threshold = (
                    retrival_argumented_generation_threshold or self.retrival_argumented_generation_threshold
            )

            contexts_and_scores = contexts_and_scores if retrival_argumented_generation_threshold is None else (
                [[snippet, score] for snippet, score in contexts_and_scores if
                 score > retrival_argumented_generation_threshold]
            )

            if not len(contexts_and_scores) > 0:
                return "", information

            contexts = [
                snippet["content"] for snippet, score in contexts_and_scores  # type:ignore
            ]

            for snippet, score in contexts_and_scores:
                for key, value in snippet.items():
                    information += f"\n{key} => {value}"
                information += f"\n~~~~~~ Confidence Score {score} ~~~~~~\n"
            if len(contexts) > 0:
                return "\n\n".join(context for context in contexts), information
        else:
            warnings.warn("Retrival Argumented Generation is disabled")
        return "", information

    @classmethod
    def from_torch_pretrained(
            cls,
            huggingface_repo_id: str,
            *,
            sample_config: Optional[EngineGenerationConfig] = None,
            prompter: Optional[PromptTemplates] = None,
            tokenizer_huggingface_repo_id: str | None = None,
            bnb_4bit_compute_dtype=torch.float16,
            device_map: str = "auto",
            _attn_implementation: str = "sdpa",
            bnb_4bit_quant_type: str = "fp4",
            use_agent: bool = False,
            trust_remote_code: bool = False
    ):
        from transformers import AutoModelForCausalLM, AutoTokenizer, BitsAndBytesConfig
        model = AutoModelForCausalLM.from_pretrained(
            huggingface_repo_id,
            quantization_config=BitsAndBytesConfig(
                load_in_4bit=True,
                bnb_4bit_use_double_quant=False,
                bnb_4bit_compute_dtype=bnb_4bit_compute_dtype,
                bnb_4bit_quant_type=bnb_4bit_quant_type
            ),
            torch_dtype=torch.float16,
            device_map=device_map,
            _attn_implementation=_attn_implementation,
            trust_remote_code=trust_remote_code
        )

        tokenizer = AutoTokenizer.from_pretrained(
            tokenizer_huggingface_repo_id or huggingface_repo_id
        )
        if tokenizer.pad_token is None:
            tokenizer.pad_token = tokenizer.eos_token

        if tokenizer.pad_token_id is None:
            tokenizer.pad_token_id = tokenizer.eos_token_id

        max_position_embeddings = getattr(
            model.config, "max_position_embeddings", 4096)
        if sample_config is None:
            sample_config = EngineGenerationConfig(
                do_sample=True,
                top_k=30,
                top_p=1,
                temperature=0.2,
                mode="Chat",
                max_new_tokens=max_position_embeddings // 2,
                max_sequence_length=max_position_embeddings,
                eos_token_id=tokenizer.eos_token_id,
                pad_token_id=tokenizer.pad_token_id,
            )
        return cls(
            model=model,
            tokenizer=tokenizer,
            sample_config=sample_config,
            prompt_template=prompter,
            backend="torch",
            use_agent=use_agent
        )

    @classmethod
    def gguf_from_hub(
            cls,
            huggingface_repo_id: str,
            filename: str,
            sample_config: Optional[EngineGenerationConfig],
            prompter: Optional[PromptTemplates] = None,
            tokenizer: Optional[PreTrainedTokenizer] = None,
            llama_cpp_param_kwargs: dict = None,
            use_agent: bool = False,
    ):
        if llama_cpp_param_kwargs is None:
            llama_cpp_param_kwargs = {}
        from huggingface_hub import hf_hub_download
        model = InferenceSession.create(
            LlamaCPParams(
                model_path=hf_hub_download(huggingface_repo_id, filename),
                num_context=sample_config.max_sequence_length,
                **llama_cpp_param_kwargs
            ),
            generation_config=LlamaCPPGenerationConfig(
                max_new_tokens=sample_config.max_new_tokens,
                temperature=sample_config.temperature,
                top_k=sample_config.top_k,
                top_p=sample_config.top_p,
            )
        )

        return cls(
            model=model,
            tokenizer=tokenizer,
            sample_config=sample_config,
            prompt_template=prompter,
            backend="gguf",
            use_agent=use_agent
        )

    @classmethod
    def from_ollama_model(
            cls,
            ollama_model: str,
            sample_config: Optional[EngineGenerationConfig],
            prompter: Optional[PromptTemplates] = None,
            tokenizer: Optional[PreTrainedTokenizer] = None,
            use_agent: bool = False,
    ):

        return cls(
            model=ollama_model,
            tokenizer=tokenizer,
            sample_config=sample_config,
            prompt_template=prompter,
            backend="ollama",
            use_agent=use_agent
        )

    def __repr__(self):
        """
        The __repr__ function is used to generate a string representation of an object.
        This function should return a string that can be parsed by the Python interpreter
        to recreate the object. The __repr__ function is called when you use print() on an
        object, or when you type its name in the REPL.

        :param self: Refer to the instance of the class
        :return: A string representation of the object
        """
        string = f"{self.__class__.__name__}(\n"
        for k, v in self.__dict__.items():
            if not k.startswith("_"):
                try:
                    repr_src = f"\t{k} : " + \
                               v.__str__().replace("\n", "\n\t") + "\n"
                    string += repr_src if len(
                        repr_src) < 500 else f"\t{k} : " + f"{v.__class__.__name__}(...)" + "\n"
                except TypeError:
                    ...
        return string + ")"

    def __str__(self):
        """
        The __str__ function is called when you use the print function or when str() is used.
        It should return a string representation of the object.

        :param self: Refer to the instance of the class
        :return: The object's string representation
        """
        return self.__repr__()<|MERGE_RESOLUTION|>--- conflicted
+++ resolved
@@ -427,15 +427,7 @@
             conversation.append({"role": "user", "content": prompt})
             history.append([prompt, ""])
             if self.prompt_template is None:
-<<<<<<< HEAD
-                prompt = self.tokenizer.apply_chat_template(
-                    conversation,
-                    tokenize=False,
-                    add_generation_prompt=True
-                )
-=======
                 prompt_to_model = self.tokenizer.apply_chat_template(conversation, tokenize=False)
->>>>>>> 839fa263
             else:
                 prompt_to_model = self.prompt_template.render(conversation)
             for char in self.process(
